// Copyright 2020 Chaos Mesh Authors.
//
// Licensed under the Apache License, Version 2.0 (the "License");
// you may not use this file except in compliance with the License.
// You may obtain a copy of the License at
//
//     http://www.apache.org/licenses/LICENSE-2.0
//
// Unless required by applicable law or agreed to in writing, software
// distributed under the License is distributed on an "AS IS" BASIS,
// See the License for the specific language governing permissions and
// limitations under the License.

package attack

import (
	"github.com/spf13/cobra"

	"github.com/chaos-mesh/chaosd/pkg/core"
)

func NewAttackCommand() *cobra.Command {
	cmd := &cobra.Command{
		Use:   "attack <subcommand>",
		Short: "Attack related commands",
	}

	var uid string
	cmd.PersistentFlags().StringVarP(&uid, "uid", "", "", "the experiment ID")

	cmd.AddCommand(
		NewProcessAttackCommand(&uid),
		NewNetworkAttackCommand(&uid),
		NewStressAttackCommand(&uid),
		NewDiskAttackCommand(&uid),
		NewHostAttackCommand(&uid),
		NewJVMAttackCommand(&uid),
		NewClockAttackCommand(&uid),
<<<<<<< HEAD
		NewKafkaAttackCommand(&uid),
=======
		NewRedisAttackCommand(&uid),
>>>>>>> bf14130d
		NewFileAttackCommand(&uid),
	)

	return cmd
}

func SetScheduleFlags(cmd *cobra.Command, conf *core.SchedulerConfig) {
	cmd.Flags().StringVar(&conf.Duration, "duration", "",
		`Work duration of attacks.A duration string is a possibly signed sequence of decimal numbers, each with optional fraction and a unit suffix, such as "300ms", "1.5h" or "2h45m".Valid time units are "ns", "us" (or "µs"), "ms", "s", "m", "h".`)
}<|MERGE_RESOLUTION|>--- conflicted
+++ resolved
@@ -36,11 +36,8 @@
 		NewHostAttackCommand(&uid),
 		NewJVMAttackCommand(&uid),
 		NewClockAttackCommand(&uid),
-<<<<<<< HEAD
 		NewKafkaAttackCommand(&uid),
-=======
 		NewRedisAttackCommand(&uid),
->>>>>>> bf14130d
 		NewFileAttackCommand(&uid),
 	)
 
