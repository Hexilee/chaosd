// Copyright 2020 Chaos Mesh Authors.
//
// Licensed under the Apache License, Version 2.0 (the "License");
// you may not use this file except in compliance with the License.
// You may obtain a copy of the License at
//
//     http://www.apache.org/licenses/LICENSE-2.0
//
// Unless required by applicable law or agreed to in writing, software
// distributed under the License is distributed on an "AS IS" BASIS,
// See the License for the specific language governing permissions and
// limitations under the License.

package core

import (
	"context"
	"encoding/json"
	"time"

	perr "github.com/pkg/errors"
)

const (
	Created   = "created"
	Success   = "success"
	Error     = "error"
	Scheduled = "scheduled"
	Destroyed = "destroyed"
	Revoked   = "revoked"
)

const (
	ProcessAttack = "process"
	NetworkAttack = "network"
	StressAttack  = "stress"
	DiskAttack    = "disk"
	ClockAttack   = "clock"
	HostAttack    = "host"
	JVMAttack     = "jvm"
<<<<<<< HEAD
	KafkaAttack   = "kafka"
=======
	FileAttack    = "file"
>>>>>>> 38e871fb
)

const (
	ServerMode  = "svr"
	CommandMode = "cmd"
)

// ExperimentStore defines operations for working with experiments
type ExperimentStore interface {
	List(ctx context.Context) ([]*Experiment, error)
	ListByLaunchMode(ctx context.Context, mode string) ([]*Experiment, error)
	ListByConditions(ctx context.Context, conds *SearchCommand) ([]*Experiment, error)
	ListByStatus(ctx context.Context, status string) ([]*Experiment, error)
	FindByUid(ctx context.Context, uid string) (*Experiment, error)
	Set(ctx context.Context, exp *Experiment) error
	Update(ctx context.Context, uid, status, msg string, command string) error
}

// Experiment represents an experiment instance.
type Experiment struct {
	ID        uint      `gorm:"primary_key" json:"id"`
	Uid       string    `gorm:"index:uid" json:"uid"`
	CreatedAt time.Time `json:"created_at"`
	UpdatedAt time.Time `json:"updated_at"`
	Status    string    `json:"status"`
	Message   string    `json:"error"`
	// TODO: need to improve
	Kind           string `json:"kind"`
	Action         string `json:"action"`
	RecoverCommand string `json:"recover_command"`
	LaunchMode     string `json:"launch_mode"`

	cachedRequestCommand AttackConfig
}

func (exp *Experiment) GetRequestCommand() (AttackConfig, error) {
	if exp.cachedRequestCommand != nil {
		return exp.cachedRequestCommand, nil
	}

	attackConfig := GetAttackByKind(exp.Kind)
	if attackConfig == nil {
		return nil, perr.Errorf("chaos experiment kind %s not found", exp.Kind)
	}

	if err := json.Unmarshal([]byte(exp.RecoverCommand), attackConfig); err != nil {
		return nil, err
	}
	exp.cachedRequestCommand = *attackConfig
	return *attackConfig, nil
}

func GetAttackByKind(kind string) *AttackConfig {
	var attackConfig AttackConfig
	switch kind {
	case ProcessAttack:
		attackConfig = &ProcessCommand{}
	case NetworkAttack:
		attackConfig = &NetworkCommand{}
	case HostAttack:
		attackConfig = &HostCommand{}
	case StressAttack:
		attackConfig = &StressCommand{}
	case DiskAttack:
		attackConfig = &DiskAttackConfig{}
	case JVMAttack:
		attackConfig = &JVMCommand{}
	case ClockAttack:
		attackConfig = &ClockOption{}
<<<<<<< HEAD
	case KafkaAttack:
		attackConfig = &KafkaCommand{}
=======
	case FileAttack:
		attackConfig = &FileCommand{}
>>>>>>> 38e871fb
	default:
		return nil
	}

	return &attackConfig
}<|MERGE_RESOLUTION|>--- conflicted
+++ resolved
@@ -38,11 +38,8 @@
 	ClockAttack   = "clock"
 	HostAttack    = "host"
 	JVMAttack     = "jvm"
-<<<<<<< HEAD
 	KafkaAttack   = "kafka"
-=======
 	FileAttack    = "file"
->>>>>>> 38e871fb
 )
 
 const (
@@ -112,13 +109,10 @@
 		attackConfig = &JVMCommand{}
 	case ClockAttack:
 		attackConfig = &ClockOption{}
-<<<<<<< HEAD
 	case KafkaAttack:
 		attackConfig = &KafkaCommand{}
-=======
 	case FileAttack:
 		attackConfig = &FileCommand{}
->>>>>>> 38e871fb
 	default:
 		return nil
 	}
