--- conflicted
+++ resolved
@@ -38,11 +38,8 @@
 	ClockAttack   = "clock"
 	HostAttack    = "host"
 	JVMAttack     = "jvm"
-<<<<<<< HEAD
 	KafkaAttack   = "kafka"
-=======
 	RedisAttack   = "redis"
->>>>>>> bf14130d
 	FileAttack    = "file"
 )
 
@@ -113,13 +110,10 @@
 		attackConfig = &JVMCommand{}
 	case ClockAttack:
 		attackConfig = &ClockOption{}
-<<<<<<< HEAD
 	case KafkaAttack:
 		attackConfig = &KafkaCommand{}
-=======
 	case RedisAttack:
 		attackConfig = &RedisCommand{}
->>>>>>> bf14130d
 	case FileAttack:
 		attackConfig = &FileCommand{}
 	default:
