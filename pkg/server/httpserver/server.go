--- conflicted
+++ resolved
@@ -92,11 +92,8 @@
 		attack.POST("/disk", s.createDiskAttack)
 		attack.POST("/clock", s.createClockAttack)
 		attack.POST("/jvm", s.createJVMAttack)
-<<<<<<< HEAD
 		attack.POST("/kafka", s.createKafkaAttack)
-=======
 		attack.POST("/redis", s.createRedisAttack)
->>>>>>> bf14130d
 
 		attack.DELETE("/:uid", s.recoverAttack)
 	}
@@ -310,7 +307,6 @@
 	c.JSON(http.StatusOK, utils.AttackSuccessResponse(uid))
 }
 
-<<<<<<< HEAD
 // @Summary Create Kafka attack.
 // @Description Create Kafka attack.
 // @Tags attack
@@ -323,7 +319,24 @@
 func (s *httpServer) createKafkaAttack(c *gin.Context) {
 	options := core.NewKafkaCommand()
 	if err := c.ShouldBindJSON(options); err != nil {
-=======
+		c.AbortWithError(http.StatusBadRequest, utils.ErrInternalServer.WrapWithNoMessage(err))
+		return
+	}
+	options.CompleteDefaults()
+	if err := options.Validate(); err != nil {
+		err = core.ErrAttackConfigValidation.Wrap(err, "attack config validation failed")
+		handleError(c, err)
+		return
+	}
+	uid, err := s.chaos.ExecuteAttack(chaosd.KafkaAttack, options, core.ServerMode)
+	if err != nil {
+		handleError(c, err)
+		return
+	}
+
+	c.JSON(http.StatusOK, utils.AttackSuccessResponse(uid))
+}
+
 // @Summary Create redis attack.
 // @Description Create redis attack.
 // @Tags attack
@@ -336,28 +349,18 @@
 func (s *httpServer) createRedisAttack(c *gin.Context) {
 	attack := core.NewRedisCommand()
 	if err := c.ShouldBindJSON(attack); err != nil {
->>>>>>> bf14130d
-		c.AbortWithError(http.StatusBadRequest, utils.ErrInternalServer.WrapWithNoMessage(err))
-		return
-	}
-
-<<<<<<< HEAD
-	options.CompleteDefaults()
-	if err := options.Validate(); err != nil {
-=======
+		c.AbortWithError(http.StatusBadRequest, utils.ErrInternalServer.WrapWithNoMessage(err))
+		return
+	}
+
 	attack.CompleteDefaults()
 	if err := attack.Validate(); err != nil {
->>>>>>> bf14130d
-		err = core.ErrAttackConfigValidation.Wrap(err, "attack config validation failed")
-		handleError(c, err)
-		return
-	}
-
-<<<<<<< HEAD
-	uid, err := s.chaos.ExecuteAttack(chaosd.KafkaAttack, options, core.ServerMode)
-=======
+		err = core.ErrAttackConfigValidation.Wrap(err, "attack config validation failed")
+		handleError(c, err)
+		return
+	}
+
 	uid, err := s.chaos.ExecuteAttack(chaosd.RedisAttack, attack, core.ServerMode)
->>>>>>> bf14130d
 	if err != nil {
 		handleError(c, err)
 		return
