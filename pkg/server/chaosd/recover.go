// Copyright 2021 Chaos Mesh Authors.
//
// Licensed under the Apache License, Version 2.0 (the "License");
// you may not use this file except in compliance with the License.
// You may obtain a copy of the License at
//
//     http://www.apache.org/licenses/LICENSE-2.0
//
// Unless required by applicable law or agreed to in writing, software
// distributed under the License is distributed on an "AS IS" BASIS,
// See the License for the specific language governing permissions and
// limitations under the License.

package chaosd

import (
	"context"

	"github.com/joomcode/errorx"
	"github.com/pingcap/log"
	perr "github.com/pkg/errors"
	"go.uber.org/zap"

	"github.com/chaos-mesh/chaosd/pkg/core"
)

func (s *Server) RecoverAttack(uid string) error {
	exp, err := s.expStore.FindByUid(context.Background(), uid)
	if err != nil {
		return err
	}

	if exp == nil {
		return perr.Errorf("experiment %s not found", uid)
	}

	if exp.Status != core.Success && exp.Status != core.Scheduled {
		return perr.Errorf("can not recover %s experiment", exp.Status)
	}

	attemptRecovery := true
	if exp.Status == core.Scheduled {
		if err = s.Cron.Remove(exp.ID); err != nil {
			return perr.WithMessage(err, "failed to remove scheduled task")
		}
		// it makes sense to not execute recovery for scheduled attacks
		// by their nature, each run would recover on its own after the given duration
		attemptRecovery = false
	}

	if attemptRecovery {
		var attackType AttackType
		switch exp.Kind {
		case core.ProcessAttack:
			attackType = ProcessAttack
		case core.NetworkAttack:
			attackType = NetworkAttack
		case core.HostAttack:
			attackType = HostAttack
		case core.StressAttack:
			attackType = StressAttack
		case core.DiskAttack:
			attackType = DiskAttack
		case core.JVMAttack:
			attackType = JVMAttack
		case core.ClockAttack:
			attackType = ClockAttack
<<<<<<< HEAD
		case core.KafkaAttack:
			attackType = KafkaAttack
=======
		case core.FileAttack:
			attackType = FileAttack
>>>>>>> 38e871fb
		default:
			return perr.Errorf("chaos experiment kind %s not found", exp.Kind)
		}

		env := s.newEnvironment(uid)
		if err = attackType.Recover(*exp, env); err != nil {
			if errorx.IsOfType(err, core.ErrNonRecoverableAttack) {
				log.Warn(err.Error(), zap.String("uid", uid), zap.String("kind", exp.Kind))
				return nil
			}
			return perr.WithMessagef(err, "Recover experiment %s failed", uid)
		}
	}

	if err := s.expStore.Update(context.Background(), uid, core.Destroyed, "", exp.RecoverCommand); err != nil {
		return perr.WithStack(err)
	}
	return nil
}<|MERGE_RESOLUTION|>--- conflicted
+++ resolved
@@ -65,13 +65,10 @@
 			attackType = JVMAttack
 		case core.ClockAttack:
 			attackType = ClockAttack
-<<<<<<< HEAD
 		case core.KafkaAttack:
 			attackType = KafkaAttack
-=======
 		case core.FileAttack:
 			attackType = FileAttack
->>>>>>> 38e871fb
 		default:
 			return perr.Errorf("chaos experiment kind %s not found", exp.Kind)
 		}
